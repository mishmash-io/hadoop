<FindBugsFilter>
     <Match>
       <Package name="org.apache.hadoop.record.compiler.generated" />
     </Match>
     <Match>
       <Package name="org.apache.hadoop.hdfs.ozone.protocol.proto" />
     </Match>
     <Match>
       <Package name="org.apache.hadoop.hdfs.protocol.proto" />
     </Match>
     <Match>
       <Package name="org.apache.hadoop.hdfs.server.namenode.ha.proto" />
     </Match>
     <Match>
       <Class name="~org.apache.hadoop.hdfs.server.namenode.FsImageProto.*" />
     </Match>
     <Match>
       <Package name="org.apache.hadoop.hdfs.qjournal.protocol" />
     </Match>
     <Match>
       <Package name="org.apache.hadoop.ozone.protocol.proto" />
     </Match>
     <Match>
       <Package name ="org.apache.hadoop.cblock.protocol.proto" />
     </Match>
     <Match>
       <Bug pattern="EI_EXPOSE_REP" />
     </Match>
     <Match>
       <Bug pattern="EI_EXPOSE_REP2" />
     </Match>
     <Match>
       <Bug pattern="SE_COMPARATOR_SHOULD_BE_SERIALIZABLE" />
     </Match>
     <Match>
       <Bug pattern="SE_BAD_FIELD" />
     </Match>
     <Match>
       <Class name="~.*_jsp" />
       <Bug pattern="DLS_DEAD_LOCAL_STORE" />
     </Match>
     <Match>
       <Field name="_jspx_dependants" />
       <Bug pattern="UWF_UNWRITTEN_FIELD" />
     </Match>
     <!-- 
       Inconsistent synchronization for Client.Connection.out is
       is intentional to make a connection to be closed instantly. 
     --> 
     <Match>
       <Class name="org.apache.hadoop.ipc.Client$Connection" />
       <Field name="out" />
       <Bug pattern="IS2_INCONSISTENT_SYNC" />
     </Match>
     <!-- 
       Ignore Cross Scripting Vulnerabilities
       We have an input quoting filter that protects us.
     -->
     <Match>
       <Bug code="XSS" />
     </Match>
     <Match>
       <Bug code="HRS" />
     </Match>

     <!-- 
        core changes 
     -->
     <Match>
       <Class name="~org.apache.hadoop.*" />
       <Bug code="MS" />
     </Match>

     <!--
       getTmpInputStreams is pretty much like a stream constructor.
       The newly created streams are not supposed to be closed in the constructor. So ignore
       the OBL warning.
     -->
     <Match>
       <Class name="org.apache.hadoop.hdfs.server.datanode.fsdataset.impl.FsDatasetImpl" />
       <Method name="getTmpInputStreams" />
       <Bug pattern="OBL_UNSATISFIED_OBLIGATION" />
     </Match>

     <!--
       This class exposes stream constructors. The newly created streams are not
       supposed to be closed in the constructor. Ignore the OBL warning.
     -->
     <Match>
       <Class name="org.apache.hadoop.hdfs.server.datanode.FileIoProvider$WrappedFileOutputStream" />
       <Bug pattern="OBL_UNSATISFIED_OBLIGATION" />
     </Match>

     <!--
       This class exposes stream constructors. The newly created streams are not
       supposed to be closed in the constructor. Ignore the OBL warning.
     -->
     <Match>
       <Class name="org.apache.hadoop.hdfs.server.datanode.FileIoProvider$WrappedFileInputStream" />
       <Bug pattern="OBL_UNSATISFIED_OBLIGATION" />
     </Match>

     <!--
       This class exposes stream constructors. The newly created streams are not
       supposed to be closed in the constructor. Ignore the OBL warning.
     -->
     <Match>
       <Class name="org.apache.hadoop.hdfs.server.datanode.FileIoProvider$WrappedRandomAccessFile" />
       <Bug pattern="OBL_UNSATISFIED_OBLIGATION" />
     </Match>

     <!--
      lastAppliedTxid is carefully unsynchronized in the BackupNode in a couple spots.
      See the comments in BackupImage for justification.
     -->
     <Match>
       <Class name="org.apache.hadoop.hdfs.server.namenode.FSImage" />
       <Field name="lastAppliedTxId" />
       <Bug pattern="IS2_INCONSISTENT_SYNC" />
     </Match>
     <!--
      Findbugs doesn't realize that closing a FilterOutputStream pushes the close down to
      wrapped streams, too.
     -->
     <Match>
       <Class name="org.apache.hadoop.hdfs.server.namenode.FSImageFormat$Saver" />
       <Method name="save" />
       <Bug pattern="OS_OPEN_STREAM" />
     </Match>
     <!--
      the 'metrics' member is sometimes used from synchronized blocks, sometimes not,
      but it's only reset by test cases, so should be fine
     -->
     <Match>
       <Class name="org.apache.hadoop.hdfs.server.namenode.FSEditLog" />
       <Field name="metrics" />
       <Bug pattern="IS2_INCONSISTENT_SYNC" />
     </Match>
    <!--
     We use a separate lock to protect modifications to journalSet so that
     FSEditLog#selectInputStreams does not need to be a synchronized method.
    -->
    <Match>
        <Class name="org.apache.hadoop.hdfs.server.namenode.FSEditLog" />
        <Field name="journalSet" />
        <Bug pattern="IS2_INCONSISTENT_SYNC" />
    </Match>
    <!--
      FSEditLog#getTotalSyncCount is not synchronized because this method is
      used by metrics. NullPointerException can happen and it is ignored.
    -->
    <Match>
      <Class name="org.apache.hadoop.hdfs.server.namenode.FSEditLog" />
      <Field name="editLogStream" />
      <Bug pattern="IS2_INCONSISTENT_SYNC" />
    </Match>
    <!--
      FSEditLog#isOpenForWriteWithoutLock and FSEditLog#isSegmentOpenWithoutLock
      are not synchronized because these methods are used by metrics.
    -->
    <Match>
      <Class name="org.apache.hadoop.hdfs.server.namenode.FSEditLog" />
      <Field name="state" />
      <Bug pattern="IS2_INCONSISTENT_SYNC" />
    </Match>
    <!--
      All of the threads which update/increment txid are synchronized,
      so make txid volatile instead of AtomicLong.
    -->
    <Match>
      <Class name="org.apache.hadoop.hdfs.server.namenode.FSEditLog" />
      <Field name="txid" />
      <Bug pattern="VO_VOLATILE_INCREMENT" />
    </Match>
     <!--
      This method isn't performance-critical and is much clearer to write as it's written.
      -->
     <Match>
       <Class name="org.apache.hadoop.hdfs.server.datanode.BlockPoolManager" />
       <Method name="doRefreshNamenodes" />
       <Bug category="PERFORMANCE" />
     </Match>
     <!-- Don't complain about System.exit() being called from quit() -->
     <Match>
       <Class name="org.apache.hadoop.hdfs.server.namenode.MetaRecoveryContext" />
       <Method name="quit" />
       <Bug pattern="DM_EXIT" />
     </Match>

     <!-- More complex cleanup logic confuses findbugs -->
     <Match>
       <Class name="org.apache.hadoop.hdfs.qjournal.server.Journal" />
       <Method name="persistPaxosData" />
       <Bug pattern="OS_OPEN_STREAM" />
     </Match>

     <!-- Don't complain about LocalDatanodeInfo's anonymous class -->
     <Match>
       <Class name="org.apache.hadoop.hdfs.client.impl.BlockReaderLocal$LocalDatanodeInfo$1" />
       <Bug pattern="SE_BAD_FIELD_INNER_CLASS" />
     </Match>
     <!-- Only one method increments numFailedVolumes and it is synchronized -->
     <Match>
       <Class name="org.apache.hadoop.hdfs.server.datanode.fsdataset.impl.FsVolumeList" />
       <Field name="numFailedVolumes" />
       <Bug pattern="VO_VOLATILE_INCREMENT" />
     </Match>
     <!-- Access to pendingReceivedRequests is synchronized -->
     <Match>
       <Class name="org.apache.hadoop.hdfs.server.datanode.BPServiceActor" />
       <Method name="notifyNamenodeBlockImmediately" />
       <Field name="pendingReceivedRequests" />
       <Bug pattern="VO_VOLATILE_INCREMENT" />
     </Match>
      <!-- Replace System.exit() call with ExitUtil.terminate() -->
     <Match>
       <Class name="org.apache.hadoop.hdfs.tools.JMXGet"/>
       <Method name="main" />
       <Bug pattern="NP_NULL_ON_SOME_PATH" />
     </Match>    
     <Match>
       <Class name="org.apache.hadoop.hdfs.server.datanode.ReplicaInfo" />
       <Method name="setDirInternal" />
       <Bug pattern="DM_STRING_CTOR" />
     </Match>
    <!-- Manually verified to be okay, we want to throw away the top bit here -->
    <Match>
      <Class name="org.apache.hadoop.hdfs.server.namenode.CachedBlock" />
      <Method name="getReplication" />
      <Bug pattern="ICAST_QUESTIONABLE_UNSIGNED_RIGHT_SHIFT" />
    </Match>
    <Match>
      <Class name="org.apache.hadoop.hdfs.protocol.CacheDirective" />
      <Method name="insertInternal" />
      <Bug pattern="BC_UNCONFIRMED_CAST" />
    </Match>
    <Match>
      <Class name="org.apache.hadoop.hdfs.server.blockmanagement.CacheReplicationMonitor" />
      <Bug pattern="RV_RETURN_VALUE_IGNORED_BAD_PRACTICE" />
    </Match>
    <Match>
      <Class name="org.apache.hadoop.hdfs.DFSUtil"/>
      <Method name="assertAllResultsEqual" />
      <Bug pattern="NP_LOAD_OF_KNOWN_NULL_VALUE" />
    </Match>
    <!-- Manually verified that signed byte value involved in bitwise OR is not negative -->
    <Match>
        <Class name="org.apache.hadoop.hdfs.server.namenode.INodeFile$HeaderFormat" />
        <Method name="getBlockLayoutRedundancy" />
        <Bug pattern="BIT_IOR_OF_SIGNED_BYTE" />
    </Match>
    <Match>
        <Class name="org.apache.hadoop.hdfs.server.datanode.checker.AbstractFuture" />
        <Bug pattern="DLS_DEAD_STORE_OF_CLASS_LITERAL" />
    </Match>
    <Match>
        <Class name="org.apache.hadoop.hdfs.server.datanode.checker.AbstractFuture" />
        <Bug pattern="DLS_DEAD_LOCAL_STORE" />
    </Match>
    <Match>
        <Class name="org.apache.hadoop.hdfs.server.datanode.checker.AbstractFuture" />
        <Bug pattern="NS_DANGEROUS_NON_SHORT_CIRCUIT" />
    </Match>
    <Match>
        <Class name="org.apache.hadoop.hdfs.server.namenode.NNUpgradeUtil$1" />
        <Method name="visitFile" />
        <Bug pattern="NP_NULL_ON_SOME_PATH_FROM_RETURN_VALUE" />
    </Match>
<<<<<<< HEAD
=======
    <!-- HdfsFileStatus is user-facing, but HdfsLocatedFileStatus is not.
         Defensible compatibility choices over time create odd corners. -->
    <Match>
        <Class name="org.apache.hadoop.hdfs.protocol.HdfsLocatedFileStatus" />
        <Field name="locations" />
        <Bug pattern="SE_TRANSIENT_FIELD_NOT_RESTORED" />
    </Match>
    <Match>
       <Class name="org.apache.hadoop.hdfs.server.namenode.NNUpgradeUtil$1" />
       <Method name="visitFile" />
       <Bug pattern="NP_NULL_ON_SOME_PATH_FROM_RETURN_VALUE" />
     </Match>
     <!-- Ignore warnings for not changing the startup option parsing behavior. -->
     <Match>
       <Class name="org.apache.hadoop.hdfs.server.common.HdfsServerConstants$StartupOption" />
       <Method name="setClusterId" />
       <Bug pattern="ME_ENUM_FIELD_SETTER" />
     </Match>
     <Match>
       <Class name="org.apache.hadoop.hdfs.server.common.HdfsServerConstants$StartupOption" />
       <Method name="setForce" />
       <Bug pattern="ME_ENUM_FIELD_SETTER" />
     </Match>
     <Match>
       <Class name="org.apache.hadoop.hdfs.server.common.HdfsServerConstants$StartupOption" />
       <Method name="setForceFormat" />
       <Bug pattern="ME_ENUM_FIELD_SETTER" />
     </Match>
     <Match>
      <Class name="org.apache.hadoop.hdfs.server.common.HdfsServerConstants$StartupOption" />
      <Method name="setInteractiveFormat" />
      <Bug pattern="ME_ENUM_FIELD_SETTER" />
    </Match>
>>>>>>> b6bfb2fc
 </FindBugsFilter><|MERGE_RESOLUTION|>--- conflicted
+++ resolved
@@ -266,8 +266,6 @@
         <Method name="visitFile" />
         <Bug pattern="NP_NULL_ON_SOME_PATH_FROM_RETURN_VALUE" />
     </Match>
-<<<<<<< HEAD
-=======
     <!-- HdfsFileStatus is user-facing, but HdfsLocatedFileStatus is not.
          Defensible compatibility choices over time create odd corners. -->
     <Match>
@@ -301,5 +299,4 @@
       <Method name="setInteractiveFormat" />
       <Bug pattern="ME_ENUM_FIELD_SETTER" />
     </Match>
->>>>>>> b6bfb2fc
  </FindBugsFilter>