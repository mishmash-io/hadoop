--- conflicted
+++ resolved
@@ -89,12 +89,9 @@
 import static org.apache.hadoop.hdfs.DFSConfigKeys.DFS_REPLICATION_KEY;
 import static org.apache.hadoop.hdfs.server.namenode.FSDirStatAndListingOp.*;
 
-<<<<<<< HEAD
-=======
 import org.apache.hadoop.hdfs.protocol.BlocksStats;
 import org.apache.hadoop.hdfs.protocol.ECBlockGroupsStats;
 import org.apache.hadoop.hdfs.protocol.OpenFileEntry;
->>>>>>> 7576a688
 import org.apache.hadoop.hdfs.server.protocol.SlowDiskReports;
 import static org.apache.hadoop.util.Time.now;
 import static org.apache.hadoop.util.Time.monotonicNow;
@@ -7063,10 +7060,7 @@
   AddECPolicyResponse[] addECPolicies(ErasureCodingPolicy[] policies)
       throws IOException {
     final String operationName = "addECPolicies";
-<<<<<<< HEAD
-=======
     String addECPolicyName = "";
->>>>>>> 7576a688
     checkOperation(OperationCategory.WRITE);
     List<AddECPolicyResponse> responses = new ArrayList<>();
     boolean success = false;
@@ -7077,25 +7071,11 @@
         try {
           ErasureCodingPolicy newPolicy =
               FSDirErasureCodingOp.addErasureCodePolicy(this, policy);
-<<<<<<< HEAD
-=======
           addECPolicyName = newPolicy.getName();
->>>>>>> 7576a688
           responses.add(new AddECPolicyResponse(newPolicy));
         } catch (IllegalECPolicyException e) {
           responses.add(new AddECPolicyResponse(policy, e));
         }
-<<<<<<< HEAD
-      }
-      success = true;
-      return responses.toArray(new AddECPolicyResponse[0]);
-    } finally {
-      writeUnlock(operationName);
-      if (success) {
-        getEditLog().logSync();
-      }
-      logAuditEvent(success, operationName, null, null, null);
-=======
       }
       success = true;
       return responses.toArray(new AddECPolicyResponse[0]);
@@ -7179,7 +7159,6 @@
         getEditLog().logSync();
       }
       logAuditEvent(success, operationName, ecPolicyName, null, null);
->>>>>>> 7576a688
     }
   }
 
