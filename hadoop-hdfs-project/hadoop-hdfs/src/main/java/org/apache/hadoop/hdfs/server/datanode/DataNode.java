--- conflicted
+++ resolved
@@ -2090,13 +2090,8 @@
           this.threadGroup.interrupt();
           break;
         }
-<<<<<<< HEAD
-        LOG.info("Waiting for threadgroup to exit, active threads is "
-            + this.threadGroup.activeCount());
-=======
         LOG.info("Waiting for threadgroup to exit, active threads is {}",
                  this.threadGroup.activeCount());
->>>>>>> 47473952
         if (this.threadGroup.activeCount() == 0) {
           break;
         }
