--- conflicted
+++ resolved
@@ -655,8 +655,6 @@
     }
   }
 
-<<<<<<< HEAD
-=======
   @Override
   public boolean supportsSymlinks() {
     return true;
@@ -797,5 +795,4 @@
     // return an unqualified symlink target
     return fi.getSymlink();
   }
->>>>>>> 6266273c
 }