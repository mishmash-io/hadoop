--- conflicted
+++ resolved
@@ -45,10 +45,7 @@
 import org.apache.hadoop.security.SecurityUtil;
 import org.apache.hadoop.security.UserGroupInformation;
 import org.apache.hadoop.security.UserGroupInformation.AuthenticationMethod;
-<<<<<<< HEAD
-=======
 import org.apache.hadoop.security.token.Token;
->>>>>>> 6266273c
 import org.apache.hadoop.yarn.MockApps;
 import org.apache.hadoop.yarn.api.records.ApplicationAttemptId;
 import org.apache.hadoop.yarn.api.records.ApplicationId;
@@ -131,12 +128,8 @@
   private AMRMTokenSecretManager amRMTokenManager = spy(new AMRMTokenSecretManager(conf));
   private ClientToAMTokenSecretManagerInRM clientToAMTokenManager =
       spy(new ClientToAMTokenSecretManagerInRM());
-<<<<<<< HEAD
-  
-=======
   private boolean transferStateFromPreviousAttempt = false;
 
->>>>>>> 6266273c
   private final class TestApplicationAttemptEventDispatcher implements
       EventHandler<RMAppAttemptEvent> {
 
@@ -384,11 +377,8 @@
     assertEquals(0, applicationAttempt.getRanNodes().size());
     assertNull(applicationAttempt.getFinalApplicationStatus());
     verifyTokenCount(applicationAttempt.getAppAttemptId(), 1);
-<<<<<<< HEAD
-=======
     verifyAttemptFinalStateSaved();
     assertFalse(transferStateFromPreviousAttempt);
->>>>>>> 6266273c
   }
   
   /**
@@ -460,15 +450,9 @@
     assertEquals(0, applicationAttempt.getRanNodes().size());
     
     // Check events
-<<<<<<< HEAD
-    verify(application, times(2)).handle(any(RMAppFailedAttemptEvent.class));
-
-    verifyTokenCount(applicationAttempt.getAppAttemptId(), 1);
-=======
     verify(application, times(1)).handle(any(RMAppFailedAttemptEvent.class));
     verifyTokenCount(applicationAttempt.getAppAttemptId(), 1);
     verifyAttemptFinalStateSaved();
->>>>>>> 6266273c
   }
 
   /**
@@ -522,10 +506,7 @@
     assertEquals(container, applicationAttempt.getMasterContainer());
     assertEquals(finalStatus, applicationAttempt.getFinalApplicationStatus());
     verifyTokenCount(applicationAttempt.getAppAttemptId(), 0);
-<<<<<<< HEAD
-=======
     verifyAttemptFinalStateSaved();
->>>>>>> 6266273c
   }
 
   /**
@@ -541,29 +522,18 @@
     assertEquals(diagnostics, applicationAttempt.getDiagnostics());
     verifyUrl(trackingUrl, applicationAttempt.getOriginalTrackingUrl());
     if (unmanagedAM) {
-<<<<<<< HEAD
-      verifyUrl(trackingUrl, applicationAttempt.getTrackingUrl());
-      
-    } else {
-      assertEquals(getProxyUrl(applicationAttempt),
-          applicationAttempt.getTrackingUrl());
-=======
       verifyUrl(trackingUrl, applicationAttempt.getTrackingUrl()); 
     } else {
       assertEquals(getProxyUrl(applicationAttempt),
           applicationAttempt.getTrackingUrl());
       verifyAttemptFinalStateSaved();
->>>>>>> 6266273c
     }
     assertEquals(finishedContainerCount, applicationAttempt
         .getJustFinishedContainers().size());
     assertEquals(container, applicationAttempt.getMasterContainer());
     assertEquals(finalStatus, applicationAttempt.getFinalApplicationStatus());
     verifyTokenCount(applicationAttempt.getAppAttemptId(), 1);
-<<<<<<< HEAD
-=======
     assertFalse(transferStateFromPreviousAttempt);
->>>>>>> 6266273c
   }
   
   
@@ -693,10 +663,7 @@
         diagnostics));
     testAppAttemptFinishedState(null, finalStatus, url, diagnostics, 1,
         true);
-<<<<<<< HEAD
-=======
     assertFalse(transferStateFromPreviousAttempt);
->>>>>>> 6266273c
   }
 
   private void sendAttemptUpdateSavedEvent(RMAppAttempt applicationAttempt) {
@@ -809,10 +776,7 @@
           ContainerState.COMPLETE, containerDiagMsg, exitCode);
     applicationAttempt.handle(new RMAppAttemptContainerFinishedEvent(
       applicationAttempt.getAppAttemptId(), cs));
-<<<<<<< HEAD
-=======
-    sendAttemptUpdateSavedEvent(applicationAttempt);
->>>>>>> 6266273c
+    sendAttemptUpdateSavedEvent(applicationAttempt);
     assertEquals(RMAppAttemptState.FAILED,
       applicationAttempt.getAppAttemptState());
     verifyTokenCount(applicationAttempt.getAppAttemptId(), 1);
@@ -892,27 +856,6 @@
     verifyAMHostAndPortInvalidated();
   }
 
-  @Test
-  public void testRunningToKilled() {
-    Container amContainer = allocateApplicationAttempt();
-    launchApplicationAttempt(amContainer);
-    runApplicationAttempt(amContainer, "host", 8042, "oldtrackingurl", false);
-    applicationAttempt.handle(
-        new RMAppAttemptEvent(
-            applicationAttempt.getAppAttemptId(),
-            RMAppAttemptEventType.KILL));
-    assertEquals(RMAppAttemptState.KILLED,
-        applicationAttempt.getAppAttemptState());
-    assertEquals(0,applicationAttempt.getJustFinishedContainers().size());
-    assertEquals(amContainer, applicationAttempt.getMasterContainer());
-    assertEquals(0, applicationAttempt.getRanNodes().size());
-    String rmAppPageUrl = pjoin(RM_WEBAPP_ADDR, "cluster", "app",
-        applicationAttempt.getAppAttemptId().getApplicationId());
-    assertEquals(rmAppPageUrl, applicationAttempt.getOriginalTrackingUrl());
-    assertEquals(rmAppPageUrl, applicationAttempt.getTrackingUrl());
-    verifyTokenCount(applicationAttempt.getAppAttemptId(), 1);
-  }
-
   @Test(timeout=10000)
   public void testLaunchedExpire() {
     Container amContainer = allocateApplicationAttempt();
@@ -948,10 +891,7 @@
     assertEquals(rmAppPageUrl, applicationAttempt.getOriginalTrackingUrl());
     assertEquals(rmAppPageUrl, applicationAttempt.getTrackingUrl());
     verifyTokenCount(applicationAttempt.getAppAttemptId(), 1);
-<<<<<<< HEAD
-=======
     verifyAMHostAndPortInvalidated();
->>>>>>> 6266273c
   }
 
   @Test 
@@ -968,7 +908,6 @@
   public void testTrackingUrlUnmanagedAM() {
     testUnmanagedAMSuccess("oldTrackingUrl");
   }
-<<<<<<< HEAD
 
   @Test
   public void testEmptyTrackingUrlUnmanagedAM() {
@@ -976,15 +915,6 @@
   }
 
   @Test
-=======
-
-  @Test
-  public void testEmptyTrackingUrlUnmanagedAM() {
-    testUnmanagedAMSuccess("");
-  }
-
-  @Test
->>>>>>> 6266273c
   public void testNullTrackingUrlUnmanagedAM() {
     testUnmanagedAMSuccess(null);
   }
@@ -1096,27 +1026,6 @@
                 ContainerState.COMPLETE, "", 0)));
     testAppAttemptFinishedState(amContainer, finalStatus, trackingUrl,
         diagnostics, 0, false);
-<<<<<<< HEAD
-  }
-  
-  private void verifyTokenCount(ApplicationAttemptId appAttemptId, int count) {
-    verify(amRMTokenManager, times(count)).applicationMasterFinished(appAttemptId);
-    if (UserGroupInformation.isSecurityEnabled()) {
-      verify(clientToAMTokenManager, times(count)).unRegisterApplication(appAttemptId);
-      if (count > 0) {
-        assertNull(applicationAttempt.createClientToken("client"));
-      }
-    }
-  }
-
-  private void verifyUrl(String url1, String url2) {
-    if (url1 == null || url1.trim().isEmpty()) {
-      assertEquals("N/A", url2);
-    } else {
-      assertEquals(url1, url2);
-    }
-  }
-=======
   }
 
   // While attempt is at FINAL_SAVING, Contaienr_Finished event may come before
@@ -1293,5 +1202,4 @@
     assertEquals("N/A", applicationAttempt.getHost());
     assertEquals(-1, applicationAttempt.getRpcPort());
   }
->>>>>>> 6266273c
 }