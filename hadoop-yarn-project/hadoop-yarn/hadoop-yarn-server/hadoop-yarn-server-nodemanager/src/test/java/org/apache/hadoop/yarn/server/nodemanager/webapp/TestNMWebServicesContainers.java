--- conflicted
+++ resolved
@@ -93,18 +93,6 @@
   private Injector injector = Guice.createInjector(new ServletModule() {
     @Override
     protected void configureServlets() {
-<<<<<<< HEAD
-      nmContext = new NodeManager.NMContext(null, null) {
-        public NodeId getNodeId() {
-          return NodeId.newInstance("testhost.foo.com", 8042);
-        };
-
-        public int getHttpPort() {
-          return 1234;
-        };
-      };
-=======
->>>>>>> 6266273c
       resourceView = new ResourceView() {
         @Override
         public long getVmemAllocatedForContainers() {
